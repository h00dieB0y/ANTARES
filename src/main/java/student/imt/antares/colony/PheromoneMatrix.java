--- conflicted
+++ resolved
@@ -39,11 +39,7 @@
         Map<Trail, Integer> indexMap = new HashMap<>();
         int index = 0;
 
-<<<<<<< HEAD
-        for (Variable<?> var : variables) {
-=======
         for (Variable var : problem.getVariables()) {
->>>>>>> 54bcac3a
             index = addTrailsForVariable(var, indexMap, index);
         }
 
@@ -53,15 +49,7 @@
         return new PheromoneMatrix(pheromones, indexMap);
     }
 
-<<<<<<< HEAD
-    public static PheromoneMatrix initialize(Problem problem, double initialPheromone) {
-        return initialize(problem.getVariables(), initialPheromone);
-    }
-
-    private static <T> int addTrailsForVariable(Variable<T> var, Map<Trail<?>, Integer> indexMap, int startIndex) {
-=======
     private static int addTrailsForVariable(Variable var, Map<Trail, Integer> indexMap, int startIndex) {
->>>>>>> 54bcac3a
         int index = startIndex;
         for (Integer value : var.domain()) {
             indexMap.put(new Trail(var, value), index++);
